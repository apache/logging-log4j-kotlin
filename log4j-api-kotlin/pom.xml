--- conflicted
+++ resolved
@@ -35,10 +35,6 @@
     <!--
       ~ OSGi and JPMS configuration
       -->
-<<<<<<< HEAD
-    <bnd-module-name>org.apache.logging.log4j.kotlin</bnd-module-name>
-=======
->>>>>>> d1935928
     <bnd-extra-package-options>
       <!-- Optional packages -->
       kotlin.reflect.*;resolution:=optional,
@@ -46,10 +42,6 @@
     </bnd-extra-package-options>
     <bnd-extra-module-options>
       <!-- BND does not look in META-INF/versions/9 for a module descriptor -->
-<<<<<<< HEAD
-      org.apache.logging.log4j;substitute="log4j-api",
-=======
->>>>>>> d1935928
       kotlin.stdlib;substitute="kotlin-stdlib",
       kotlin.reflect;substitute="kotlin-reflect",
       <!-- Module name from version 1.7.x, version 1.6.x has no name -->
